{
  "private": true,
  "description": "A powerful micro front-end framework",
  "scripts": {
    "dev": "pnpm run start --parallel --filter @garfish-dev/*",
    "dev:docs": "pnpm run start --filter garfish-docs",
    "build": "pnpm run build --parallel --filter @garfish/* --filter garfish",
    "build:docs": "pnpm run build --filter garfish-docs",
    "build:watch": "cross-env WATCH=true pnpm build",
    "test:e2e": "zx scripts/e2e.js",
    "test:e2e:prod": "cross-env CI=true zx scripts/e2e.js",
    "test:e2e:open": "cross-env TEST_ENV_OPEN=true zx scripts/e2e.js",
    "test": "node scripts/unit.js --collect-coverage",
    "cy:open": "cypress open",
    "cy:run": "cypress run",
    "changeset": "npx changeset",
    "reset": "pnpm -r exec -- rm -rf node_modules && rm -rf node_modules",
    "setup": "cross-env DISABLE_GARFISH_CHECK_INTERNAL=true pnpm install",
    "ls-lint": "ls-lint",
    "lint": "eslint --ext .ts packages/*/*/src/**",
    "reset-gittag": "git tag -l | xargs git tag -d && git fetch --prune",
    "format": "prettier --write --parser typescript \"packages/**/*.ts?(x)\"",
    "format:js": "prettier --write --parser typescript \"(packages|scripts)/**/*.js\"",
    "format:md": "prettier --write \"**/*.md\"",
    "release": "node ./scripts/release.js",
    "release:canary": "node ./scripts/release.js --canary",
    "postinstall": "husky install"
  },
  "lint-staged": {
    "*.js": [
      "prettier --write"
    ],
    "*.ts?(x)": [
      "eslint --fix",
      "prettier --parser=typescript --write"
    ],
    "*.md": [
      "prettier --write"
    ]
  },
  "publishConfig": {
    "registry": "https://registry.npmjs.org"
  },
  "author": "bytedance",
  "license": "MIT",
  "devDependencies": {
    "@babel/plugin-transform-regenerator": "7.16.0",
    "@babel/preset-env": "7.16.4",
    "@babel/preset-typescript": "7.16.0",
    "@jsdevtools/version-bump-prompt": "6.1.0",
    "@koa/cors": "3.1.0",
    "@ls-lint/ls-lint": "1.10.0",
    "@testing-library/jest-dom": "^5.16.1",
    "@types/jest": "27.0.2",
    "@typescript-eslint/eslint-plugin": "5.4.0",
    "@typescript-eslint/parser": "5.4.0",
    "@vue/cli-plugin-babel": "4.5.15",
    "@vue/cli-plugin-eslint": "4.5.15",
    "@vue/cli-service": "4.5.15",
    "axios": "0.24.0",
    "babel-polyfill": "6.26.0",
    "chalk": "4.1.2",
    "codecov": "^3.1.0",
    "cross-env": "7.0.3",
    "cypress": "^9.5.0",
    "esbuild-plugin-replace": "1.0.7",
    "eslint": "7.32.0",
    "eslint-plugin-vue": "7.19.1",
    "execa": "4.1.0",
    "fs-extra": "10.0.0",
    "http-server": "13.0.2",
    "husky": "7.0.4",
    "install": "0.13.0",
    "isomorphic-fetch": "^3.0.0",
    "jest": "27.3.1",
    "jest-fetch-mock": "^3.0.3",
    "kill-port": "1.6.1",
    "koa": "2.13.4",
    "koa-route": "3.2.0",
    "lint-staged": "11.2.6",
    "lodash": "4.17.21",
    "minimist": "1.2.5",
    "pnpm": "6.23.2",
    "prettier": "2.4.1",
    "prettier-eslint-cli": "5.0.1",
    "rimraf": "3.0.2",
    "semver": "^7.3.5",
    "ts-jest": "27.0.7",
    "tslib": "2.3.1",
    "tsup": "5.7.2",
    "typescript": "4.4.3",
    "wait-on": "6.0.0",
    "workspace-tools": "0.16.2",
    "zx": "4.2.0"
  },
  "engines": {
    "node": ">=14.13.0"
  },
<<<<<<< HEAD
  "version": "1.3.6",
  "pnpm": {
    "overrides": {
      "vue-template-compiler": "~2.6.14"
    }
  }
=======
  "version": "1.3.7"
>>>>>>> 90d0a947
}<|MERGE_RESOLUTION|>--- conflicted
+++ resolved
@@ -96,14 +96,10 @@
   "engines": {
     "node": ">=14.13.0"
   },
-<<<<<<< HEAD
   "version": "1.3.6",
   "pnpm": {
     "overrides": {
       "vue-template-compiler": "~2.6.14"
     }
   }
-=======
-  "version": "1.3.7"
->>>>>>> 90d0a947
 }