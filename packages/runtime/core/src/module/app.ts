import { StyleManager, TemplateManager } from '@garfish/loader';
import {
  warn,
  assert,
  remove,
  Text,
  isJs,
  isObject,
  isPromise,
  findTarget,
  evalWithEnv,
  transformUrl,
  __MockBody__,
  __MockHead__,
  sourceListTags,
  parseContentType,
  createAppContainer,
  setDocCurrentScript,
  getRenderNode,
} from '@garfish/utils';
import { Garfish } from '../garfish';
import { interfaces } from '../interface';
import { appLifecycle } from '../lifecycle';
import { SubAppObserver } from '../plugins/performance/subAppObserver';

/** @deprecated */
export type CustomerLoader = (
  provider: interfaces.Provider,
  appInfo: interfaces.AppInfo,
  path: string,
) => Promise<interfaces.LoaderResult | void> | interfaces.LoaderResult | void;

export type AppInfo = interfaces.AppInfo & {
  appId: number;
  domGetter: Element;
};

let appId = 0;
const __GARFISH_EXPORTS__ = '__GARFISH_EXPORTS__';
const __GARFISH_GLOBAL_ENV__ = '__GARFISH_GLOBAL_ENV__';

// Have the ability to App instance
// 1. Provide static resource, the structure of the HTML, CSS, js.
// 2. Can be extracted in the js CJS through scope __GARFISH_EXPORTS__ namespace or get child application provider is deduced.
// 3. Through execCode incoming environment variables such as CJS specification of the module, the require, exports to realize external sharing
// 4. Trigger rendering：Application related nodes placed in the document flow, which in turn perform application scripts, final render function,
//    perform the son application provides complete application independent runtime execution.
// 5. Trigger the destruction: Perform the destroy function of child application, and applies the child node is removed from the document flow.
export class App {
  public appId = appId++;
  public display = false;
  public mounted = false;
  public esModule = false;
  public strictIsolation = false;
  public name: string;
  public isHtmlMode: boolean;
  public global: any = window;
  public appContainer: HTMLElement;
  public cjsModules: Record<string, any>;
  public htmlNode: HTMLElement | ShadowRoot;
  public customExports: Record<string, any> = {}; // If you don't want to use the CJS export, can use this
  public sourceList: Array<{ tagName: string; url: string }> = [];
  public appInfo: AppInfo;
  public hooks: interfaces.AppHooks;
  public provider: interfaces.Provider;
  public entryManager: TemplateManager;
  public appPerformance: SubAppObserver;
  /** @deprecated */
  public customLoader: CustomerLoader;

  private active = false;
  private mounting = false;
  private unmounting = false;
  private context: Garfish;
  private resources: interfaces.ResourceModules;
  // Environment variables injected by garfish for linkage with child applications
  private globalEnvVariables: Record<string, any>;

  constructor(
    context: Garfish,
    appInfo: AppInfo,
    entryManager: TemplateManager,
    resources: interfaces.ResourceModules,
    isHtmlMode: boolean,
    customLoader: CustomerLoader,
  ) {
    this.context = context;
    this.appInfo = appInfo;
    this.name = appInfo.name;
    this.resources = resources;
    this.isHtmlMode = isHtmlMode;
    this.entryManager = entryManager;

    // `appInfo` is completely independent and can be associated with `appId`
    this.appInfo.appId = this.appId;

    // Garfish environment variables
    this.globalEnvVariables = {
      currentApp: this,
      loader: context.loader,
      externals: context.externals,
      remoteModulesCode: resources.modules,
    };
    this.cjsModules = {
      exports: {},
      module: null,
      require: (key: string) =>
        context.externals[key] || this.global[key] || window[key],
      [__GARFISH_EXPORTS__]: this.customExports,
      [__GARFISH_GLOBAL_ENV__]: this.globalEnvVariables,
    };
    this.cjsModules.module = this.cjsModules;
    this.customLoader = customLoader;

    // Register hooks
    this.hooks = appLifecycle();
    this.hooks.usePlugin({
      ...appInfo,
      name: `${appInfo.name}-lifecycle`,
    });

    // Save all the resources to address
    const nodes = entryManager.getNodesByTagName(...sourceListTags);
    for (const key in nodes) {
      nodes[key].forEach((node) => {
        const url =
          entryManager.findAttributeValue(node, 'href') ||
          entryManager.findAttributeValue(node, 'src');
        if (url) {
          this.sourceList.push({
            tagName: node.tagName,
            url: transformUrl(entryManager.url, url),
          });
        }
      });
    }
    this.sourceList.push({ tagName: 'html', url: this.appInfo.entry });
  }

  get rootElement() {
    return findTarget(this.htmlNode, ['body', `div[${__MockBody__}]`]);
  }

  getProvider() {
    return this.provider
      ? Promise.resolve(this.provider)
      : this.checkAndGetProvider();
  }

  execScript(
    code: string,
    env: Record<string, any>,
    url?: string,
    options?: { async?: boolean; noEntry?: boolean },
  ) {
    env = {
      ...(env || {}),
      ...this.getExecScriptEnv(options?.noEntry),
    };
    const args = [this.appInfo, code, env, url, options] as const;

    this.hooks.lifecycle.beforeEval.emit(...args);
    try {
      this.runCode(code, env, url, options);
    } catch (e) {
      this.hooks.lifecycle.errorExecCode.emit(e, ...args);
      throw e;
    }
    this.hooks.lifecycle.afterEval.emit(...args);
  }

  // `vm sandbox` can override this method
  runCode(
    code: string,
    env: Record<string, any>,
    url?: string,
    options?: { async?: boolean; noEntry?: boolean },
  ) {
    const revertCurrentScript = setDocCurrentScript(
      this.global.document,
      code,
      true,
      url,
      options.async,
    );
    code += url ? `\n//# sourceURL=${url}\n` : '';

    if (!env['window']) {
      env = {
        window: this.global,
        ...env,
      };
    }

    evalWithEnv(`;${code}`, env);
    revertCurrentScript();
  }

  async show() {
    this.active = true;
    const { display, mounted, provider } = this;
    if (display) return false;
    if (!mounted) {
      __DEV__ && warn('Need to call the "app.mount()" method first.');
      return false;
    }

    await this.addContainer();
    this.callRender(provider, false);
    this.display = true;
    this.context.activeApps.push(this);
    return true;
  }

  hide() {
    this.active = false;
    const { display, mounted, provider } = this;
    if (!display) return false;
    if (!mounted) {
      __DEV__ && warn('Need to call the "app.mount()" method first.');
      return false;
    }

    this.callDestroy(provider, false);
    this.display = false;
    remove(this.context.activeApps, this);
    return true;
  }

  async mount() {
    if (!this.canMount()) return false;
    this.hooks.lifecycle.beforeMount.emit(this.appInfo, this);

    this.active = true;
    this.mounting = true;
    try {
      // add container and compile js with cjs
      const asyncJsProcess = await this.compileAndRenderContainer();

      // Good provider is set at compile time
      const provider = await this.getProvider();
      // Existing asynchronous functions need to decide whether the application has been unloaded
      if (!this.stopMountAndClearEffect()) return false;

      this.callRender(provider, true);
      this.display = true;
      this.mounted = true;
      this.context.activeApps.push(this);
      this.hooks.lifecycle.afterMount.emit(this.appInfo, this);

      await asyncJsProcess;
      if (!this.stopMountAndClearEffect()) return false;
    } catch (e) {
      this.entryManager.DOMApis.removeElement(this.appContainer);
      this.hooks.lifecycle.errorMountApp.emit(e, this.appInfo);
      return false;
    } finally {
      this.mounting = false;
    }
    return true;
  }

  unmount() {
    this.active = false;
    if (!this.mounted || !this.appContainer) {
      return false;
    }
    if (this.unmounting) {
      __DEV__ && warn(`The ${this.name} app unmounting.`);
      return false;
    }
    // This prevents the unmount of the current app from being called in "provider.destroy"
    this.unmounting = true;
    this.hooks.lifecycle.beforeUnmount.emit(this.appInfo, this);

    try {
      this.callDestroy(this.provider, true);
      this.display = false;
      this.mounted = false;
      this.provider = null;
      this.customExports = {};
      this.cjsModules.exports = {};
      remove(this.context.activeApps, this);
      this.hooks.lifecycle.afterUnmount.emit(this.appInfo, this);
    } catch (e) {
      remove(this.context.activeApps, this);
      this.entryManager.DOMApis.removeElement(this.appContainer);
      this.hooks.lifecycle.errorUnmountApp.emit(e, this.appInfo);
      return false;
    } finally {
      this.unmounting = false;
    }
    return true;
  }

  getExecScriptEnv(noEntry: boolean) {
    // The legacy of commonJS function support
    if (this.esModule) return {};
    if (noEntry) {
      return {
        [__GARFISH_EXPORTS__]: this.customExports,
        [__GARFISH_GLOBAL_ENV__]: this.globalEnvVariables,
      };
    }
    return this.cjsModules;
  }

  // Performs js resources provided by the module, finally get the content of the export
  async compileAndRenderContainer() {
    // Render the application node
    // If you don't want to use the CJS export, at the entrance is not can not pass the module, the require
    await this.renderTemplate();

    // Execute asynchronous script
    return new Promise<void>((resolve) => {
      // Asynchronous script does not block the rendering process
      setTimeout(() => {
        if (this.stopMountAndClearEffect()) {
          for (const jsManager of this.resources.js) {
            if (jsManager.async) {
              try {
                this.execScript(
                  jsManager.scriptCode,
                  {},
                  jsManager.url || this.appInfo.entry,
                  {
                    async: false,
                    noEntry: true,
                  },
                );
              } catch (e) {
                this.hooks.lifecycle.errorMountApp.emit(e, this.appInfo);
              }
            }
          }
        }
        resolve();
      });
    });
  }

  private canMount() {
    // If you are not in mount mount
    if (this.mounting) {
      __DEV__ && warn(`The ${this.appInfo.name} app mounting.`);
      return false;
    }
    // If the application has been rendered complete, apply colours to a drawing again, need to destroy the rendering
    if (this.mounted) {
      __DEV__ && warn(`The ${this.appInfo.name} app already mounted.`);
      return false;
    }
    // Application in destruction state, the need to destroy completed to render
    if (this.unmounting) {
      __DEV__ &&
        warn(
          `The ${this.appInfo.name} app is unmounting can't Perform application rendering.`,
        );
      return false;
    }
    return true;
  }

  // If asynchronous task encountered in the rendering process, such as triggering the beforeEval before executing code,
  // after the asynchronous task, you need to determine whether the application has been destroyed or in the end state.
  // If in the end state will need to perform the side effects of removing rendering process, adding a mount point to a document,
  // for example, execute code of the environmental effects, and rendering the state in the end.
  private stopMountAndClearEffect() {
    if (!this.active) {
      if (__DEV__) {
        warn(`The app "${this.name}" rendering process has been blocked.`);
      }
      this.mounting = false;
      // Will have been added to the document flow on the container
      if (this.appContainer) {
        this.entryManager.DOMApis.removeElement(this.appContainer);
      }
      return false;
    }
    return true;
  }

  // Calls to render do compatible with two different sandbox
  private callRender(provider: interfaces.Provider, isMount: boolean) {
    const { appInfo, rootElement } = this;
    provider.render({
      dom: rootElement,
      basename: appInfo.basename,
      appRenderInfo: { isMount },
    });
  }

  // Call to destroy do compatible with two different sandbox
  private callDestroy(provider: interfaces.Provider, isUnmount: boolean) {
    const { rootElement, appContainer } = this;
    provider.destroy({
      dom: rootElement,
      appRenderInfo: { isUnmount },
    });
    this.entryManager.DOMApis.removeElement(appContainer);
  }

  // Create a container node and add in the document flow
  // domGetter Have been dealing with
<<<<<<< HEAD
  private addContainer() {
    if (typeof this.appInfo.domGetter.appendChild === 'function') {
      this.appInfo.domGetter.appendChild(this.appContainer);
=======
  private async addContainer() {
    // Initialize the mount point, support domGetter as promise, is advantageous for the compatibility
    const domGetter = await getRenderNode(this.appInfo.domGetter);

    if (typeof domGetter.appendChild === 'function') {
      domGetter.appendChild(this.appContainer);
>>>>>>> dde3e044
    }
  }

  private async renderTemplate() {
    const { appInfo, entryManager, resources } = this;
    const { url: baseUrl, DOMApis } = entryManager;
    const { htmlNode, appContainer } = createAppContainer(appInfo.name);

    // Transformation relative path
    this.htmlNode = htmlNode;
    this.appContainer = appContainer;

    // To append to the document flow, recursive again create the contents of the HTML or execute the script
    await this.addContainer();

    const customRenderer: Parameters<typeof entryManager.createElements>[0] = {
      meta: () => null,

      img: (node) => {
        entryManager.toResolveUrl(node, 'src', baseUrl);
        return DOMApis.createElement(node);
      },

      video: (node) => {
        entryManager.toResolveUrl(node, 'src', baseUrl);
        return DOMApis.createElement(node);
      },

      audio: (node) => {
        entryManager.toResolveUrl(node, 'src', baseUrl);
        return DOMApis.createElement(node);
      },

      // The body and head this kind of treatment is to compatible with the old version
      body: (node) => {
        if (!this.strictIsolation) {
          node = entryManager.cloneNode(node);
          node.tagName = 'div';
          node.attributes.push({
            key: __MockBody__,
            value: null,
          });
        }
        return DOMApis.createElement(node);
      },

      head: (node) => {
        if (!this.strictIsolation) {
          node = entryManager.cloneNode(node);
          node.tagName = 'div';
          node.attributes.push({
            key: __MockHead__,
            value: null,
          });
        }
        return DOMApis.createElement(node);
      },

      script: (node) => {
        const mimeType = entryManager.findAttributeValue(node, 'type');
        if (mimeType) {
          if (!isJs(parseContentType(mimeType))) {
            return DOMApis.createElement(node);
          }
        }
        const jsManager = resources.js.find((manager) => {
          return !manager.async ? manager.isSameOrigin(node) : false;
        });

        if (jsManager) {
          if (jsManager.isModule()) {
            // EsModule cannot use eval and new Function to execute the code
            warn(
              'Garfish does not support "esmodule" at the moment,' +
                'if you use "vite", please switch to other build tools.',
            );
            return DOMApis.createElement(node);
          }
          const { url, scriptCode } = jsManager;
          this.execScript(scriptCode, {}, url || this.appInfo.entry, {
            async: false,
            noEntry: Boolean(entryManager.findAttributeValue(node, 'no-entry')),
          });
        } else if (__DEV__) {
          const async = entryManager.findAttributeValue(node, 'async');
          if (typeof async === 'undefined' || async === 'false') {
            const tipInfo = JSON.stringify(node, null, 2);
            warn(
              `Current js node cannot be found, the resource may not exist.\n\n ${tipInfo}`,
            );
          }
        }
        return DOMApis.createScriptCommentNode(node);
      },

      style: (node) => {
        const text = node.children[0] as Text;
        if (text) {
          const styleManager = new StyleManager(text.content);
          styleManager.correctPath(baseUrl);
          return entryManager.ignoreChildNodesCreation(
            styleManager.renderAsStyleElement(),
          );
        }
        return DOMApis.createElement(node);
      },

      link: (node) => {
        if (DOMApis.isCssLinkNode(node)) {
          const styleManager = this.resources.link.find((manager) =>
            manager.isSameOrigin(node),
          );
          if (styleManager) {
            return styleManager.renderAsStyleElement(
              __DEV__ ? `\n/*${DOMApis.createLinkCommentNode(node)}*/\n` : '',
            );
          }
        }
        // prettier-ignore
        return DOMApis.isPrefetchJsLinkNode(node)
          ? DOMApis.createScriptCommentNode(node)
          : DOMApis.isIconLinkNode(node)
            ? null // Filter the icon of the child app, and cannot affect the main application
            : DOMApis.createElement(node);
      },
    };

    // Render dom tree and append to document.
    entryManager.createElements(customRenderer, htmlNode);
  }

  private async checkAndGetProvider() {
    const { appInfo, rootElement, cjsModules, customExports } = this;
    const { props, basename } = appInfo;
    let provider:
      | ((...args: any[]) => interfaces.Provider)
      | interfaces.Provider = null;

    // cjs exports
    if (cjsModules.exports) {
      if (isPromise(cjsModules.exports))
        cjsModules.exports = await cjsModules.exports;
      // Is not set in the configuration of webpack library option
      if (cjsModules.exports.provider) provider = cjsModules.exports.provider;
    }

    // Custom export prior to export by default
    if (customExports.provider) {
      provider = customExports.provider;
    }

    // The provider for the function, standard export content
    if (typeof provider === 'function') {
      provider = await provider({
        basename,
        dom: rootElement,
        ...(props || {}),
        ...(appInfo.props || {}),
      });
    } else if (isPromise(provider)) {
      provider = await provider;
    }

    // The provider may be a function object
    if (!isObject(provider) && typeof provider !== 'function') {
      warn(
        ` Invalid module content: ${appInfo.name}, you should return both render and destroy functions in provider function.`,
      );
    }

    // If you have customLoader, the dojo.provide by user
    const hookRes = await (this.customLoader &&
      this.customLoader(provider, appInfo, basename));

    if (hookRes) {
      const { mount, unmount } = hookRes || ({} as any);
      if (typeof mount === 'function' && typeof unmount === 'function') {
        mount._custom = true;
        unmount._custom = true;
        provider.render = mount;
        provider.destroy = unmount;
      }
    }

    if (!appInfo.noCheckProvider) {
      assert(provider, `"provider" is "${typeof provider}".`);
      // No need to use "hasOwn", because "render" may be on the prototype chain
      assert('render' in provider, '"render" is required in provider.');
      assert('destroy' in provider, '"destroy" is required in provider.');
    }

    this.provider = provider;
    return provider;
  }
}<|MERGE_RESOLUTION|>--- conflicted
+++ resolved
@@ -402,18 +402,11 @@
 
   // Create a container node and add in the document flow
   // domGetter Have been dealing with
-<<<<<<< HEAD
-  private addContainer() {
-    if (typeof this.appInfo.domGetter.appendChild === 'function') {
-      this.appInfo.domGetter.appendChild(this.appContainer);
-=======
   private async addContainer() {
     // Initialize the mount point, support domGetter as promise, is advantageous for the compatibility
-    const domGetter = await getRenderNode(this.appInfo.domGetter);
-
-    if (typeof domGetter.appendChild === 'function') {
-      domGetter.appendChild(this.appContainer);
->>>>>>> dde3e044
+    const wrapperNode = await getRenderNode(this.appInfo.domGetter);
+    if (typeof wrapperNode.appendChild === 'function') {
+      wrapperNode.appendChild(this.appContainer);
     }
   }
 
