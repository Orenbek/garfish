--- conflicted
+++ resolved
@@ -19,11 +19,8 @@
 } from '@garfish/utils';
 import { Garfish } from '../garfish';
 import { interfaces } from '../interface';
-<<<<<<< HEAD
 import { createAppLifecycle } from '../hooks/lifecycle';
-=======
 import SubAppObserver from '../plugins/performance/subAppObserver';
->>>>>>> 877c6ae3
 
 export type CustomerLoader = (
   provider: interfaces.Provider,
