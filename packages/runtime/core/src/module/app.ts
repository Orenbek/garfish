import { StyleManager, TemplateManager } from '@garfish/loader';
import {
  warn,
  assert,
  remove,
  Text,
  isJs,
  isObject,
  isPromise,
  findTarget,
  evalWithEnv,
  transformUrl,
<<<<<<< HEAD
=======
  __MockBody__,
  __MockHead__,
>>>>>>> f6b04041
  sourceListTags,
  parseContentType,
  createAppContainer,
  setDocCurrentScript,
} from '@garfish/utils';
import { Garfish } from '../garfish';
import { interfaces } from '../interface';

export type CustomerLoader = (
  provider: interfaces.Provider,
  appInfo: interfaces.AppInfo,
  path: string,
) => Promise<interfaces.LoaderResult | void> | interfaces.LoaderResult | void;

export type AppInterface = App;

const __GARFISH_EXPORTS__ = '__GARFISH_EXPORTS__';
const __GARFISH_GLOBAL_ENV__ = '__GARFISH_GLOBAL_ENV__';

/**
 * Have the ability to App instance
 * 1. Provide static resource, the structure of the HTML, CSS, js.
 * 2. Can be extracted in the js CJS through scope __GARFISH_EXPORTS__ namespace or get child application provider is deduced.
 * 3. Through execCode incoming environment variables such as CJS specification of the module, the require, exports to realize external sharing
 * 4. Trigger rendering：Application related nodes placed in the document flow, which in turn perform application scripts, final render function,
 *    perform the son application provides complete application independent runtime execution.
 * 5. Trigger the destruction: Perform the destroy function of child application, and applies the child node is removed from the document flow.
 */
export class App {
  public display = false;
  public mounted = false;
  public esModule = false;
  public strictIsolation = false;
  public name: string;
  public global: any = window;
  public isHtmlMode: boolean;
  public appContainer: HTMLElement;
  public sourceList: Array<string> = [];
  public cjsModules: Record<string, any>;
  public htmlNode: HTMLElement | ShadowRoot;
  public customExports: Record<string, any> = {}; // If you don't want to use the CJS export, can use this
  public provider: interfaces.Provider;
  public appInfo: interfaces.AppInfo;
  public entryManager: TemplateManager;
  public customLoader: CustomerLoader;

  private active = false;
  private mounting = false;
  private unmounting = false;
  private context: Garfish;
  private resources: interfaces.ResourceModules;
  // Environment variables injected by garfish for linkage with child applications
  private globalEnvVariables: Record<string, any>;

  constructor(
    context: Garfish,
    appInfo: interfaces.AppInfo,
    entryManager: TemplateManager,
    resources: interfaces.ResourceModules,
    isHtmlMode: boolean,
    customLoader: CustomerLoader,
  ) {
    this.context = context;
    // Get app container dom
    this.appInfo = appInfo;
    this.name = appInfo.name;
    this.resources = resources;
    this.isHtmlMode = isHtmlMode;
    this.entryManager = entryManager;

    // garfish environment variables
    this.globalEnvVariables = {
      currentApp: this,
      loader: context.loader,
      externals: context.externals,
      remoteModulesCode: resources.modules,
    };
    this.cjsModules = {
      exports: {},
      module: null,
      require: (key: string) => context.externals[key],
      [__GARFISH_EXPORTS__]: this.customExports,
      [__GARFISH_GLOBAL_ENV__]: this.globalEnvVariables,
    };
    this.cjsModules.module = this.cjsModules;
    this.customLoader = customLoader;

    // Save all the resources to address
    const nodes = entryManager.getNodesByTagName(...sourceListTags);
    for (const key in nodes) {
      nodes[key].forEach((node) => {
        const url =
          entryManager.findAttributeValue(node, 'href') ||
          entryManager.findAttributeValue(node, 'src');
        if (url) {
          this.sourceList.push(transformUrl(entryManager.url, url));
        }
      });
    }
    this.sourceList.push(this.appInfo.entry);
  }

  get rootElement() {
    return findTarget(this.htmlNode, ['body', `div[${__MockBody__}]`]);
  }

  execScript(
    code: string,
    env: Record<string, any>,
    url?: string,
    options?: { async?: boolean; noEntry?: boolean },
  ) {
    env = {
      ...(env || {}),
      ...this.getExecScriptEnv(options?.noEntry),
    };

    this.context.hooks.lifecycle.beforeEval.call(
      this.appInfo,
      code,
      env,
      url,
      options,
    );

    try {
      this.runCode(code, env, url, options);
    } catch (e) {
      this.context.hooks.lifecycle.errorExecCode.call(e, this.appInfo);
      throw e;
    }

    this.context.hooks.lifecycle.afterEval.call(
      this.appInfo,
      code,
      env,
      url,
      options,
    );
  }

  // `vm sandbox` can override this method
  runCode(
    code: string,
    env: Record<string, any>,
    url?: string,
    options?: { async?: boolean; noEntry?: boolean },
  ) {
    const revertCurrentScript = setDocCurrentScript(
      this.global.document,
      code,
      true,
      url,
      options.async,
    );
    code += url ? `//# sourceURL=${url}\n` : '';
    evalWithEnv(`;${code}`, env);
    revertCurrentScript();
  }

  show() {
    this.active = true;
    const { display, mounted, provider } = this;
    if (display) return false;
    if (!mounted) {
      __DEV__ && warn('Need to call the "app.mount()" method first.');
      return false;
    }

    this.addContainer();
    this.callRender(provider, false);
    this.display = true;
    this.context.activeApps.push(this);
    return true;
  }

  hide() {
    this.active = false;
    const { display, mounted, provider } = this;
    if (!display) return false;
    if (!mounted) {
      __DEV__ && warn('Need to call the "app.mount()" method first.');
      return false;
    }

    this.callDestroy(provider, false);
    this.display = false;
    remove(this.context.activeApps, this);
    return true;
  }

  async mount() {
    if (!this.canMount()) return false;
    this.context.hooks.lifecycle.beforeMount.call(this.appInfo, this);

    this.active = true;
    this.mounting = true;
    try {
      // add container and compile js with cjs
      const asyncJsProcess = this.compileAndRenderContainer();

      // Good provider is set at compile time
      const provider = await this.checkAndGetProvider();
      // Existing asynchronous functions need to decide whether the application has been unloaded
      if (!this.stopMountAndClearEffect()) return false;

      this.callRender(provider, true);
      this.display = true;
      this.mounted = true;
      this.context.activeApps.push(this);
      this.context.hooks.lifecycle.afterMount.call(this.appInfo, this);

      await asyncJsProcess;
      if (!this.stopMountAndClearEffect()) return false;
    } catch (err) {
      this.entryManager.DOMApis.removeElement(this.appContainer);
      this.context.hooks.lifecycle.errorMountApp.call(err, this.appInfo);
      return false;
    } finally {
      this.mounting = false;
    }
    return true;
  }

  unmount() {
    this.active = false;
    if (!this.mounted || !this.appContainer) {
      return false;
    }
    if (this.unmounting) {
      __DEV__ && warn(`The ${this.name} app unmounting.`);
      return false;
    }
    // This prevents the unmount of the current app from being called in "provider.destroy"
    this.unmounting = true;
    this.context.hooks.lifecycle.beforeUnMount.call(this.appInfo, this);

    try {
      this.callDestroy(this.provider, true);
      this.display = false;
      this.mounted = false;
      remove(this.context.activeApps, this);
      this.context.hooks.lifecycle.afterUnMount.call(this.appInfo, this);
    } catch (err) {
      remove(this.context.activeApps, this);
      this.entryManager.DOMApis.removeElement(this.appContainer);
      this.context.hooks.lifecycle.errorUnmountApp.call(err, this.appInfo);
      return false;
    } finally {
      this.unmounting = false;
    }
    return true;
  }

  private getExecScriptEnv(noEntry: boolean) {
    // The legacy of commonJS function support
    if (this.esModule) return {};
    if (noEntry) {
      return {
        [__GARFISH_EXPORTS__]: this.customExports,
        [__GARFISH_GLOBAL_ENV__]: this.globalEnvVariables,
      };
    }
    return this.cjsModules;
  }

  // Performs js resources provided by the module, finally get the content of the export
  private compileAndRenderContainer() {
    // Render the application node
    // If you don't want to use the CJS export, at the entrance is not can not pass the module, the require
    this.renderTemplate();

    // Execute asynchronous script
    return new Promise<void>((resolve) => {
      // Asynchronous script does not block the rendering process
      setTimeout(() => {
        if (this.stopMountAndClearEffect()) {
          for (const jsManager of this.resources.js) {
            if (jsManager.async) {
              try {
                this.execScript(
                  jsManager.scriptCode,
                  {},
                  jsManager.url || this.appInfo.entry,
                  {
                    async: false,
                    noEntry: true,
                  },
                );
              } catch (err) {
                this.context.hooks.lifecycle.errorMountApp.call(
                  err,
                  this.appInfo,
                );
              }
            }
          }
        }
        resolve();
      });
    });
  }

  private canMount() {
    // If you are not in mount mount
    if (this.mounting) {
      __DEV__ && warn(`The ${this.appInfo.name} app mounting.`);
      return false;
    }
    // If the application has been rendered complete, apply colours to a drawing again, need to destroy the rendering
    if (this.mounted) {
      __DEV__ && warn(`The ${this.appInfo.name} app already mounted.`);
      return false;
    }
    // Application in destruction state, the need to destroy completed to render
    if (this.unmounting) {
      __DEV__ &&
        warn(
          `The ${this.appInfo.name} app is unmounting can't Perform application rendering.`,
        );
      return false;
    }
    return true;
  }

  // If asynchronous task encountered in the rendering process, such as triggering the beforeEval before executing code,
  // after the asynchronous task, you need to determine whether the application has been destroyed or in the end state.
  // If in the end state will need to perform the side effects of removing rendering process, adding a mount point to a document,
  // for example, execute code of the environmental effects, and rendering the state in the end.
  private stopMountAndClearEffect() {
    if (!this.active) {
      if (__DEV__) {
        warn(`The app "${this.name}" rendering process has been blocked.`);
      }
      this.mounting = false;
      // Will have been added to the document flow on the container
      if (this.appContainer) {
        this.entryManager.DOMApis.removeElement(this.appContainer);
      }
      return false;
    }
    return true;
  }

  // Calls to render do compatible with two different sandbox
  private callRender(provider: interfaces.Provider, isMount: boolean) {
    const { appInfo, rootElement } = this;
    provider.render({
      dom: rootElement,
      basename: appInfo.basename,
      appRenderInfo: { isMount },
    });
  }

  // Call to destroy do compatible with two different sandbox
  private callDestroy(provider: interfaces.Provider, isUnmount: boolean) {
    const { rootElement, appContainer } = this;
    provider.destroy({
      dom: rootElement,
      appRenderInfo: { isUnmount },
    });
    this.entryManager.DOMApis.removeElement(appContainer);
  }

  // Create a container node and add in the document flow
  // domGetter Have been dealing with
  private addContainer() {
    if (typeof (this.appInfo.domGetter as Element).appendChild === 'function') {
      (this.appInfo.domGetter as Element).appendChild(this.appContainer);
    }
  }

  private renderTemplate() {
    const { appInfo, entryManager, resources } = this;
    const { url: baseUrl, DOMApis } = entryManager;
    const { htmlNode, appContainer } = createAppContainer(appInfo.name);

    // Transformation relative path
    this.htmlNode = htmlNode;
    this.appContainer = appContainer;

    // To append to the document flow, recursive again create the contents of the HTML or execute the script
    this.addContainer();

    const customRenderer: Parameters<typeof entryManager.createElements>[0] = {
      meta: () => null,

      img: (node) => {
        entryManager.toResolveUrl(node, 'src', baseUrl);
        return DOMApis.createElement(node);
      },

      video: (node) => {
        entryManager.toResolveUrl(node, 'src', baseUrl);
        return DOMApis.createElement(node);
      },

      audio: (node) => {
        entryManager.toResolveUrl(node, 'src', baseUrl);
        return DOMApis.createElement(node);
      },

      // The body and head this kind of treatment is to compatible with the old version
      body: (node) => {
        if (!this.strictIsolation) {
          node = entryManager.cloneNode(node);
          node.tagName = 'div';
          node.attributes.push({
            key: __MockBody__,
            value: null,
          });
        }
        return DOMApis.createElement(node);
      },

      head: (node) => {
        if (!this.strictIsolation) {
          node = entryManager.cloneNode(node);
          node.tagName = 'div';
          node.attributes.push({
            key: __MockHead__,
            value: null,
          });
        }
        return DOMApis.createElement(node);
      },

      script: (node) => {
        const mimeType = entryManager.findAttributeValue(node, 'type');
        if (mimeType) {
          if (!isJs(parseContentType(mimeType))) {
            return DOMApis.createElement(node);
          }
        }
        const jsManager = resources.js.find((manager) => {
          return !manager.async ? manager.isSameOrigin(node) : false;
        });

        if (jsManager) {
          if (jsManager.isModule()) {
            // EsModule cannot use eval and new Function to execute the code
            return DOMApis.createElement(node);
          }
          const { url, scriptCode } = jsManager;
          this.execScript(scriptCode, {}, url || this.appInfo.entry, {
            async: false,
            noEntry: Boolean(entryManager.findAttributeValue(node, 'no-entry')),
          });
        } else if (__DEV__) {
          const async = entryManager.findAttributeValue(node, 'async');
          if (typeof async === 'undefined' || async === 'false') {
            const tipInfo = JSON.stringify(node, null, 2);
            warn(
              `The current js node cannot be found, maybe this is a bug.\n\n ${tipInfo}`,
            );
          }
        }
        return DOMApis.createScriptCommentNode(node);
      },

      style: (node) => {
        const text = node.children[0] as Text;
        if (text) {
<<<<<<< HEAD
          console.log(text.content, 'chentao');
          const styleManager = new this.context.loader.StyleManager(
            text.content,
            baseUrl,
          );
          return styleManager.renderAsStyleElement();
=======
          const styleManager = new StyleManager(text.content);
          styleManager.correctPath(baseUrl);
          return entryManager.ignoreChildNodesCreation(
            styleManager.renderAsStyleElement(),
          );
>>>>>>> f6b04041
        }
        return DOMApis.createElement(node);
      },

      link: (node) => {
        if (DOMApis.isCssLinkNode(node)) {
          const styleManager = this.resources.link.find((manager) =>
            manager.isSameOrigin(node),
          );
          if (styleManager) {
            return styleManager.renderAsStyleElement(
              __DEV__ ? `\n/*${DOMApis.createLinkCommentNode(node)}*/\n` : '',
            );
          }
        }
        // prettier-ignore
        return DOMApis.isPrefetchJsLinkNode(node)
          ? DOMApis.createScriptCommentNode(node)
          : DOMApis.isIconLinkNode(node)
            ? null // Filter the icon of the child app, and cannot affect the main application
            : DOMApis.createElement(node);
      },
    };

    // Render dom tree and append to document.
    entryManager.createElements(customRenderer, htmlNode);
  }

  private async checkAndGetProvider() {
    const { appInfo, rootElement, cjsModules, customExports } = this;
    const { props, basename } = appInfo;
    let provider:
      | ((...args: any[]) => interfaces.Provider)
      | interfaces.Provider = null;

    // cjs exports
    if (cjsModules.exports) {
      if (isPromise(cjsModules.exports))
        cjsModules.exports = await cjsModules.exports;
      // Is not set in the configuration of webpack library option
      if (cjsModules.exports.provider) provider = cjsModules.exports.provider;
    }

    // Custom export prior to export by default
    if (customExports.provider) {
      provider = customExports.provider;
    }

    // The provider for the function, standard export content
    if (typeof provider === 'function') {
      provider = await provider({
        basename,
        dom: rootElement,
        ...(props || {}),
        ...(appInfo.props || {}),
      });
    } else if (isPromise(provider)) {
      provider = await provider;
    }

    // The provider may be a function object
    if (!isObject(provider) && typeof provider !== 'function') {
      warn(
        ` Invalid module content: ${appInfo.name}, you should return both render and destroy functions in provider function.`,
      );
    }

    // If you have customLoader, the dojo.provide by user
    const hookRes =
      (await this.customLoader) &&
      this.customLoader(provider, appInfo, basename);

    if (hookRes) {
      const { mount, unmount } = hookRes || ({} as any);
      if (typeof mount === 'function' && typeof unmount === 'function') {
        mount._custom = true;
        unmount._custom = true;
        provider.render = mount;
        provider.destroy = unmount;
      }
    }

    assert(provider, `"provider" is "${typeof provider}".`);
    // No need to use "hasOwn", because "render" may be on the prototype chain
    assert('render' in provider, '"render" is required in provider.');
    assert('destroy' in provider, '"destroy" is required in provider.');

    this.provider = provider;
    return provider;
  }
}<|MERGE_RESOLUTION|>--- conflicted
+++ resolved
@@ -10,11 +10,8 @@
   findTarget,
   evalWithEnv,
   transformUrl,
-<<<<<<< HEAD
-=======
   __MockBody__,
   __MockHead__,
->>>>>>> f6b04041
   sourceListTags,
   parseContentType,
   createAppContainer,
@@ -478,20 +475,10 @@
       style: (node) => {
         const text = node.children[0] as Text;
         if (text) {
-<<<<<<< HEAD
-          console.log(text.content, 'chentao');
-          const styleManager = new this.context.loader.StyleManager(
-            text.content,
-            baseUrl,
-          );
-          return styleManager.renderAsStyleElement();
-=======
-          const styleManager = new StyleManager(text.content);
-          styleManager.correctPath(baseUrl);
+          const styleManager = new StyleManager(text.content, baseUrl);
           return entryManager.ignoreChildNodesCreation(
             styleManager.renderAsStyleElement(),
           );
->>>>>>> f6b04041
         }
         return DOMApis.createElement(node);
       },
