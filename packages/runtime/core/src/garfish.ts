--- conflicted
+++ resolved
@@ -24,15 +24,9 @@
 import { GarfishPreloadPlugin } from './plugins/preload';
 import { GarfishPerformance } from './plugins/performance';
 
-<<<<<<< HEAD
 const DEFAULT_PROPS = new WeakMap();
 
-export class Garfish implements interfaces.Garfish {
-=======
 export class Garfish extends EventEmitter implements interfaces.Garfish {
-  public hooks: Hooks;
-  public loader: Loader;
->>>>>>> 6d6d905a
   public running = false;
   public version = __VERSION__;
   public flag = __GARFISH_FLAG__; // A unique identifier
@@ -53,16 +47,8 @@
   }
 
   constructor(options: interfaces.Options) {
-<<<<<<< HEAD
+    super();
     DEFAULT_PROPS.set(this, {});
-=======
-    super();
-
-    this.hooks = new Hooks(false);
-    this.loader = new Loader();
-
-    // init Garfish options
->>>>>>> 6d6d905a
     this.setOptions(options);
     options?.plugins?.forEach((plugin) => this.usePlugin(plugin));
   }
@@ -197,49 +183,8 @@
     appName: string,
     options?: interfaces.LoadAppOptions | string,
   ): Promise<interfaces.App | null> {
-<<<<<<< HEAD
     assert(appName, 'Miss appName.');
     const appInfo = await generateAppOptions(appName, this, options);
-=======
-    let appInfo = this.appInfos[appName];
-
-    if (isPlainObject(options)) {
-      // Does not support does not have remote resources and no registered application
-      assert(
-        !(!appInfo && !appInfo.entry),
-        `Can't load unexpected module "${appName}".` +
-          'Please provide the entry parameters or registered in advance of the app',
-      );
-      // Deep clone app options
-      const tempInfo = appInfo;
-      const originOpts = { ...(options as Partial<interfaces.LoadAppOptions>) };
-      delete (options as Partial<interfaces.LoadAppOptions>).props;
-
-      appInfo = deepMerge(tempInfo, options);
-      // If the options there is no use global props, props then with appInfo. Props to merge
-      appInfo.props = {
-        ...(appInfo.props || {}),
-        ...((hasOwn(originOpts, 'props')
-          ? originOpts.props
-          : this.options.props) || {}),
-      };
-      appInfo.hooks = hasOwn(tempInfo, 'hooks') ? tempInfo.hooks : null;
-    } else if (typeof options === 'string') {
-      // `Garfish.loadApp('appName', 'https://xx.html');`
-      appInfo = {
-        name: appName,
-        entry: options,
-        basename: this.options.basename || '/',
-        props: this.options.props,
-        domGetter:
-          this.options.domGetter || (() => document.createElement('div')),
-      };
-    }
-
-    // Initialize the mount point, support domGetter as promise, is advantageous for the compatibility
-    if (appInfo.domGetter)
-      appInfo.domGetter = await getRenderNode(appInfo.domGetter);
->>>>>>> 6d6d905a
 
     const asyncLoadProcess = async () => {
       // Return not undefined type data directly to end loading
