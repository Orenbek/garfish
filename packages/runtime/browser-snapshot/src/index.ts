import { Sandbox } from './sandbox';
import { interfaces } from '@garfish/core';
import './globalExtensions';

<<<<<<< HEAD
export default Sandbox;
=======
export { Sandbox as default } from './sandbox';
>>>>>>> 3b441141

export interface SandboxConfig {
  snapshot?: boolean;
  disableWith?: boolean;
  strictIsolation?: boolean;
}

interface BrowserConfig {
  open?: boolean;
  protectVariable?: PropertyKey[];
}

export function GarfishBrowserSnapshot(op?: BrowserConfig) {
  return function (Garfish: interfaces.Garfish): interfaces.Plugin {
    const config: BrowserConfig = op || { open: true };

    const options = {
      openBrowser: false,
      version: __VERSION__,
      name: 'browser-snapshot',

      afterLoad(appInfo, appInstance) {
        const sandboxConfig = appInfo.sandbox || Garfish?.options?.sandbox;
        if (sandboxConfig === false || sandboxConfig.open === false)
          config.open = false;
        if (sandboxConfig) {
          config.open = sandboxConfig?.open && sandboxConfig?.snapshot === true;
          config.protectVariable = [
            ...(Garfish?.options.protectVariable || []),
            ...(appInfo.protectVariable || []),
          ];
        }
        options.openBrowser = config.open;
        if (!config.open) return;
        if (appInstance) {
          // existing
          if (appInstance.snapshotSandbox) return;
          const sandbox = new Sandbox(appInfo.name, config.protectVariable);
          appInstance.snapshotSandbox = sandbox;
        }
      },

      beforeMount(appInfo, appInstance) {
        // existing
        if (!appInstance.snapshotSandbox) return;
        appInstance.snapshotSandbox.activate();
      },

      afterUnmount(appInfo, appInstance) {
        if (!appInstance.snapshotSandbox) return;
        appInstance.snapshotSandbox.deactivate();
      },
    };
    return options;
  };
}<|MERGE_RESOLUTION|>--- conflicted
+++ resolved
@@ -2,11 +2,7 @@
 import { interfaces } from '@garfish/core';
 import './globalExtensions';
 
-<<<<<<< HEAD
-export default Sandbox;
-=======
 export { Sandbox as default } from './sandbox';
->>>>>>> 3b441141
 
 export interface SandboxConfig {
   snapshot?: boolean;
