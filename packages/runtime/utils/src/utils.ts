--- conflicted
+++ resolved
@@ -381,7 +381,6 @@
   }
 }
 
-<<<<<<< HEAD
 export function mapObject(
   obj: Record<PropertyKey, any>,
   fn: (key: PropertyKey, val: any) => any,
@@ -393,10 +392,6 @@
     }
   }
   return destObject;
-}
-=======
-export function isFunction(what: unknown): what is Function {
-  return typeof what === 'function';
 }
 
 export const hookObjectProperty = <
@@ -417,12 +412,12 @@
     let hooked = hookedUnsafe;
 
     // To method packages a layer of a try after all the hooks to catch
-    if (isFunction(hooked)) {
+    if (typeof hooked === 'function') {
       hooked = (function (this: any, ...args: any) {
         try {
           return (hookedUnsafe as any).apply(this, args);
         } catch {
-          return isFunction(origin) && origin.apply(this, args);
+          return typeof origin === 'function' && origin.apply(this, args);
         }
       } as any) as T[K];
     }
@@ -434,5 +429,4 @@
       }
     };
   };
-};
->>>>>>> 877c6ae3
+};