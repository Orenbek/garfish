{
  "name": "@garfish/browser-vm",
  "version": "0.1.11",
  "description": "vm-sandbox module.",
  "keywords": [
    "garfish",
    "vm-sandbox"
  ],
  "author": "zhouxiao.shaw <codingzx@gmail.com>",
  "homepage": "https://github.com/bytedance/garfish",
  "license": "Apache-2.0",
  "repository": {
    "type": "git",
    "url": "git+https://github.com/bytedance/garfish.git"
  },
  "bugs": {
    "url": "https://github.com/bytedance/garfish/issues"
  },
  "exports": {
    ".": {
      "import": "./dist/index.mjs",
      "require": "./dist/index.js"
    },
    "./*": "./*"
  },
  "main": "dist/index.js",
  "module": "dist/index.mjs",
  "types": "dist/index.d.ts",
  "scripts": {
    "build": "rimraf dist && tsup src/index.ts",
    "dev": "cross-env WATCH=true tsup src/index.ts"
  },
  "buildOptions": {
    "name": "VmSandbox",
    "devTemplate": "module",
    "formats": [
      "esm-bundler",
      "esm-browser",
      "cjs",
      "umd"
    ]
  },
  "dependencies": {
<<<<<<< HEAD
    "@garfish/hooks": "0.1.5",
    "@garfish/loader": "0.1.5"
=======
    "@garfish/loader": "workspace:*",
    "@garfish/core": "workspace:*"
>>>>>>> dde3e044
  },
  "publishConfig": {
    "registry": "https://registry.npmjs.org",
    "access": "public"
  },
  "gitHead": "da33dd16bb9e99588f34079f8b961d0cf9f059fc"
}<|MERGE_RESOLUTION|>--- conflicted
+++ resolved
@@ -41,13 +41,9 @@
     ]
   },
   "dependencies": {
-<<<<<<< HEAD
-    "@garfish/hooks": "0.1.5",
-    "@garfish/loader": "0.1.5"
-=======
     "@garfish/loader": "workspace:*",
-    "@garfish/core": "workspace:*"
->>>>>>> dde3e044
+    "@garfish/core": "workspace:*",
+    "@garfish/hooks": "workspace:*"
   },
   "publishConfig": {
     "registry": "https://registry.npmjs.org",
