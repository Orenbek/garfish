--- conflicted
+++ resolved
@@ -1,9 +1,9 @@
 import { warn } from '@garfish/utils';
 import { StyleManager } from '@garfish/loader';
 import { __domWrapper__ } from '../symbolTypes';
-import { sandboxMap, handlerParams, isInIframe } from '../utils';
+import { sandboxMap, isInIframe } from '../utils';
+import { injectHandlerParams } from './processParams';
 import { DynamicNodeProcessor, rawElementMethods } from './processor';
-import { injectHandlerParams } from './processparams';
 
 const mountElementMethods = [
   'append',
@@ -78,8 +78,8 @@
   (makeElInjector as any).hasInject = true;
 
   if (typeof window.Element === 'function') {
-<<<<<<< HEAD
-    handleOwnerDocument();
+    // iframe can read html container this can't point to proxyDocument has Illegal invocation error
+    if (!isInIframe()) handleOwnerDocument();
     const rewrite = (
       methods: Array<string>,
       builder: typeof injector | typeof injectorRemove,
@@ -93,26 +93,6 @@
         const wrapper = builder(fn, name);
         wrapper[__domWrapper__] = true;
         window.Element.prototype[name] = wrapper;
-=======
-    // iframe can read html container this can't point to proxyDocument has Illegal invocation error
-    if (!isInIframe()) handleOwnerDocument();
-
-    for (const name of mountElementMethods) {
-      const fn = window.Element.prototype[name];
-      if (typeof fn !== 'function' || fn[__domWrapper__]) {
-        continue;
-      }
-      rawElementMethods[name] = fn;
-      const wrapper = injector(fn, name);
-      wrapper[__domWrapper__] = true;
-      window.Element.prototype[name] = wrapper;
-    }
-
-    for (const name of removeElementMethods) {
-      const fn = window.Element.prototype[name];
-      if (typeof fn !== 'function' || fn[__domWrapper__]) {
-        continue;
->>>>>>> b491a360
       }
     };
     rewrite(mountElementMethods, injector);
