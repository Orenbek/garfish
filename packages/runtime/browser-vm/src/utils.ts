--- conflicted
+++ resolved
@@ -3,15 +3,9 @@
 import { __proxyNode__ } from './symbolTypes';
 
 // https://tc39.es/ecma262/#sec-function-properties-of-the-global-object
-<<<<<<< HEAD
 const esGlobalMethods = // Function properties of the global object
 (
-=======
-const esGlobalMethods =
-  // prettier-ignore
-  (
   // Function properties of the global object
->>>>>>> 15765948
   'eval,isFinite,isNaN,parseFloat,parseInt,' +
   // URL handling functions
   'decodeURI,decodeURIComponent,encodeURI,encodeURIComponent,' +
