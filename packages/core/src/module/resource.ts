import { warn, error, Text, transformUrl, assert } from '@garfish/utils';
import {
  Loader,
  StyleManager,
  TemplateManager,
  JavaScriptManager,
  ModuleManager,
} from '@garfish/loader';
import { AppInfo } from './app';

// Fetch `script`, `link` and `module meta` elements
function fetchStaticResources(
  appName: string,
  loader: Loader,
  entryManager: TemplateManager,
) {
  const isAsync = (val) => typeof val !== 'undefined' && val !== 'false';

  // Get all script elements
  const jsNodes = Promise.all(
    entryManager
      .findAllJsNodes()
      .map((node) => {
        const src = entryManager.findAttributeValue(node, 'src');
        const type = entryManager.findAttributeValue(node, 'type');
        const crossOrigin = entryManager.findAttributeValue(
          node,
          'crossorigin',
        );

        // There should be no embedded script in the script element tag with the src attribute specified
        if (src) {
          const fetchUrl = entryManager.url
            ? transformUrl(entryManager.url, src)
            : src;
          const async = entryManager.findAttributeValue(node, 'async');

          // Scripts with "async" attribute will make the rendering process very complicated,
          // we have a preload mechanism, so we don’t need to deal with it.
          return loader
            .load<JavaScriptManager>({
              scope: appName,
              url: fetchUrl,
              crossOrigin,
              defaultContentType: type,
            })
            .then(({ resourceManager: jsManager }) => {
              if (jsManager) {
                jsManager.setDep(node);
                type && jsManager.setMimeType(type);
                jsManager.setAsyncAttribute(isAsync(async));
                return jsManager;
              } else {
                warn(`[${appName}] Failed to load script: ${fetchUrl}`);
              }
            })
            .catch(() => null);
        } else if (node.children.length > 0) {
          const code = (node.children[0] as Text).content;
          if (code) {
            const jsManager = new JavaScriptManager(code, '');
            jsManager.setDep(node);
            type && jsManager.setMimeType(type);
            return jsManager;
          }
        }
      })
      .filter(Boolean),
  );

  // Get all link elements
  const linkNodes = Promise.all(
    entryManager
      .findAllLinkNodes()
      .map((node) => {
        if (!entryManager.DOMApis.isCssLinkNode(node)) return;
        const href = entryManager.findAttributeValue(node, 'href');
        if (href) {
          const fetchUrl = entryManager.url
            ? transformUrl(entryManager.url, href)
            : href;
          return loader
            .load<StyleManager>({ scope: appName, url: fetchUrl })
            .then(({ resourceManager: styleManager }) => {
<<<<<<< HEAD
              styleManager.setDep(node);
              return styleManager;
=======
              if (styleManager) {
                styleManager.setDep(node);
                styleManager.correctPath();
                return styleManager;
              } else {
                warn(`${appName} Failed to load link: ${fetchUrl}`);
              }
>>>>>>> 58ac72a8
            })
            .catch(() => null);
        }
      })
      .filter(Boolean),
  );

  // Get all remote modules
  const metaNodes = Promise.all(
    entryManager
      .findAllMetaNodes()
      .map((node) => {
        if (!entryManager.DOMApis.isRemoteModule(node)) return;
        const async = entryManager.findAttributeValue(node, 'async');
        const alias = entryManager.findAttributeValue(node, 'alias');
        if (!isAsync(async)) {
          const src = entryManager.findAttributeValue(node, 'src');
          if (src) {
            return loader
              .loadModule(src)
              .then(({ resourceManager: moduleManager }) => {
                if (moduleManager && alias) {
                  moduleManager && moduleManager.setAlias(alias);
                }
                return moduleManager;
              })
              .catch(() => null);
          }
        } else if (alias) {
          warn(`Asynchronous loading module, the alias "${alias}" is invalid.`);
        }
      })
      .filter(Boolean),
  );

  return Promise.all([jsNodes, linkNodes, metaNodes]).then((ls) =>
    ls.map((ns: any) => ns.filter(Boolean)),
  );
}

export async function processAppResources(loader: Loader, appInfo: AppInfo) {
  let isHtmlMode: Boolean = false,
    fakeEntryManager;
  const resources: any = { js: [], link: [], modules: [] }; // Default resources
  assert(appInfo.entry, `[${appInfo.name}] Entry is not specified.`);
  const { resourceManager: entryManager } = await loader.load({
    scope: appInfo.name,
    url: transformUrl(location.href, appInfo.entry),
  });

  // Html entry
  if (entryManager instanceof TemplateManager) {
    isHtmlMode = true;
    const [js, link, modules] = await fetchStaticResources(
      appInfo.name,
      loader,
      entryManager,
    );
    resources.js = js;
    resources.link = link;
    resources.modules = modules;
  } else if (entryManager instanceof JavaScriptManager) {
    // Js entry
    isHtmlMode = false;
    const mockTemplateCode = `<script src="${entryManager.url}"></script>`;
    fakeEntryManager = new TemplateManager(mockTemplateCode, entryManager.url);
    entryManager.setDep(fakeEntryManager.findAllJsNodes()[0]);
    resources.js = [entryManager];
  } else {
    error(`Entrance wrong type of resource of "${appInfo.name}".`);
  }

  return [fakeEntryManager || entryManager, resources, isHtmlMode];
}<|MERGE_RESOLUTION|>--- conflicted
+++ resolved
@@ -82,10 +82,6 @@
           return loader
             .load<StyleManager>({ scope: appName, url: fetchUrl })
             .then(({ resourceManager: styleManager }) => {
-<<<<<<< HEAD
-              styleManager.setDep(node);
-              return styleManager;
-=======
               if (styleManager) {
                 styleManager.setDep(node);
                 styleManager.correctPath();
@@ -93,7 +89,6 @@
               } else {
                 warn(`${appName} Failed to load link: ${fetchUrl}`);
               }
->>>>>>> 58ac72a8
             })
             .catch(() => null);
         }
