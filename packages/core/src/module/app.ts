--- conflicted
+++ resolved
@@ -7,7 +7,8 @@
   hasOwn,
   remove,
   Queue,
-  isJs,
+  coreLog,
+  isJsType,
   isObject,
   isPromise,
   toBoolean,
@@ -18,11 +19,8 @@
   __MockHead__,
   getRenderNode,
   sourceListTags,
-  parseContentType,
   createAppContainer,
   setDocCurrentScript,
-  coreLog,
-  isJsType,
 } from '@garfish/utils';
 import { Garfish } from '../garfish';
 import { interfaces } from '../interface';
@@ -560,16 +558,12 @@
       style: (node) => {
         const text = node.children[0] as Text;
         if (text) {
-<<<<<<< HEAD
           const styleManager = new StyleManager(text.content, baseUrl);
           styleManager.setScope({
             appName: this.name,
             rootElId: this.appContainer.id,
           });
-=======
-          const styleManager = new StyleManager(text.content);
           baseUrl && styleManager.correctPath(baseUrl);
->>>>>>> 58ac72a8
           return entryManager.ignoreChildNodesCreation(
             styleManager.renderAsStyleElement(),
           );
