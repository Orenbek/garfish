import { StyleManager, TemplateManager } from '@garfish/loader';
import {
  Text,
  Node,
  warn,
  assert,
  hasOwn,
  remove,
  Queue,
  coreLog,
  isJsType,
  isObject,
  isPromise,
  isGarfishConfigType,
  toBoolean,
  findTarget,
  evalWithEnv,
  transformUrl,
  __MockBody__,
  __MockHead__,
  getRenderNode,
  sourceListTags,
  createAppContainer,
  setDocCurrentScript,
} from '@garfish/utils';
import { Garfish } from '../garfish';
import { interfaces } from '../interface';
import { appLifecycle } from '../lifecycle';
import { ESModuleLoader } from './esModule';
import { SubAppObserver } from '../plugins/performance/subAppObserver';

export type CustomerLoader = (
  provider: interfaces.Provider,
  appInfo: interfaces.AppInfo,
  path?: string,
) => Promise<interfaces.LoaderResult | void> | interfaces.LoaderResult | void;

export type AppInfo = interfaces.AppInfo & {
  appId?: number;
};

export interface ExecScriptOptions {
  node?: Node;
  async?: boolean;
  noEntry?: boolean;
  isInline?: boolean;
  isModule?: boolean;
}

let appId = 0;
const __GARFISH_GLOBAL_ENV__ = '__GARFISH_GLOBAL_ENV__';
export const __GARFISH_EXPORTS__ = '__GARFISH_EXPORTS__';

// Have the ability to App instance
// 1. Provide static resource, the structure of the HTML, CSS, js.
// 2. Can be extracted in the js CJS through scope __GARFISH_EXPORTS__ namespace or get child application provider is deduced.
// 3. Through execCode incoming environment variables such as CJS specification of the module, the require, exports to realize external sharing
// 4. Trigger rendering：Application related nodes placed in the document flow, which in turn perform application scripts, final render function,
//    perform the son application provides complete application independent runtime execution.
// 5. Trigger the destruction: Perform the destroy function of child application, and applies the child node is removed from the document flow.
export class App {
  public appId = appId++;
  public scriptCount = 0;
  public display = false;
  public mounted = false;
  public strictIsolation = false;
  public esmQueue = new Queue();
  public esModuleLoader = new ESModuleLoader(this);
  public name: string;
  public isHtmlMode: boolean;
  public global: any = window;
  public appContainer: HTMLElement;
  public cjsModules: Record<string, any>;
  public htmlNode: HTMLElement | ShadowRoot;
  public customExports: Record<string, any> = {}; // If you don't want to use the CJS export, can use this
  public sourceList: Array<{ tagName: string; url: string }> = [];
  public sourceListMap: Map<string, { tagName: string; url: string }> = new Map();
  public appInfo: AppInfo;
  public context: Garfish;
  public hooks: interfaces.AppHooks;
  public provider?: interfaces.Provider;
  public entryManager: TemplateManager;
  public appPerformance: SubAppObserver;
  public customLoader?: CustomerLoader;
  public childGarfishConfig: interfaces.ChildGarfishConfig = {};
  public asyncProviderTimeout: number;
  private asyncProvider?: interfaces.Provider | ((...args: any[]) => interfaces.Provider);
  // private
  private active = false;
  public mounting = false;
  private unmounting = false;
  private resources: interfaces.ResourceModules;
  // Environment variables injected by garfish for linkage with child applications
  private globalEnvVariables: Record<string, any>;

  constructor(
    context: Garfish,
    appInfo: AppInfo,
    entryManager: TemplateManager,
    resources: interfaces.ResourceModules,
    isHtmlMode: boolean,
    customLoader?: CustomerLoader,
  ) {
    this.context = context;
    this.appInfo = appInfo;
    this.name = appInfo.name;
    this.resources = resources;
    this.isHtmlMode = isHtmlMode;
    this.entryManager = entryManager;

    // `appInfo` is completely independent and can be associated with `appId`
    this.appInfo.appId = this.appId;

    // Garfish environment variables
    this.globalEnvVariables = {
      currentApp: this,
      loader: context.loader,
      externals: context.externals,
      remoteModulesCode: resources.modules,
    };
    this.cjsModules = {
      exports: {},
      module: null,
      require: (key: string) => {
        const pkg = this.global[key] || context.externals[key] || window[key];
        if (!pkg) {
          warn(`Package "${key}" is not found`);
        }
        return pkg;
      },
    };
    this.cjsModules.module = this.cjsModules;
    this.customLoader = customLoader;

    // Register hooks
    this.hooks = appLifecycle();
    this.hooks.usePlugin({
      ...appInfo,
      name: `${appInfo.name}-lifecycle`,
    });

    // Save all the resources to address
    const nodes = entryManager.getNodesByTagName(...sourceListTags);
    for (const key in nodes) {
      nodes[key].forEach((node) => {
        const url =
          entryManager.findAttributeValue(node, 'href') ||
          entryManager.findAttributeValue(node, 'src');
        if (url) {
          this.addSourceList({
            tagName: node.tagName,
            url: entryManager.url ? transformUrl(entryManager.url, url) : url,
          });
        }
        if (isGarfishConfigType({ type: entryManager.findAttributeValue(node, 'type') })) {
          // garfish config script founded
          // parse it
          this.childGarfishConfig = JSON.parse((node.children?.[0] as Text)?.content);
        }
      });
    }
<<<<<<< HEAD
    this.appInfo.entry &&
      this.sourceList.push({ tagName: 'html', url: this.appInfo.entry });
    this.asyncProviderTimeout = this.childGarfishConfig?.sandbox?.asyncProviderTimeout ?? 0;
=======
    this.appInfo.entry && this.addSourceList({ tagName: 'html', url: this.appInfo.entry })
>>>>>>> 94544a30
  }

  get rootElement() {
    return findTarget(this.htmlNode, [`div[${__MockBody__}]`, 'body']);
  }

<<<<<<< HEAD
  private initAsyncProviderRegistration() {
    const { asyncProviderTimeout, customExports } = this;
    if (asyncProviderTimeout) {
      // just inject 'registerProvider' function for async provider registration
      customExports.registerProvider = (provider: typeof this.asyncProvider) => {
        this.asyncProvider = provider;
      };
    }
  }

  awaitAsyncProviderRegistration() {
    return new Promise<typeof this.asyncProvider>(resolve => {
      if (this.asyncProvider) {
        resolve(this.asyncProvider);
        return;
      }
      setTimeout(() => {
        resolve(this.asyncProvider);
      }, this.asyncProviderTimeout);
    });
  }

=======
  get getSourceList () {
    return this.sourceList;
  }

  addSourceList(sourceInfo: Array<{ tagName: string; url: string }> | { tagName: string; url: string }){
    if (this.appInfo.disableSourceListCollect) return;
    if (Array.isArray(sourceInfo)){
      let nSourceList = sourceInfo.filter(item => {
        if (!this.sourceListMap.has(item.url) && item.url.startsWith('http')) {
          this.sourceListMap.set(item.url, item);
          return true;
        }
        return false;
      });
      this.sourceList = this.sourceList.concat(nSourceList);
    } else {
      if (!this.sourceListMap.get(sourceInfo.url) && sourceInfo.url.startsWith('http')){
        this.sourceList.push(sourceInfo);
        this.sourceListMap.set(sourceInfo.url, sourceInfo);
      }
    }
  }
  
>>>>>>> 94544a30
  getProvider() {
    return this.provider
      ? Promise.resolve(this.provider)
      : this.checkAndGetProvider();
  }

  isNoEntryScript(url = '') {
    return this.childGarfishConfig.sandbox?.noEntryScripts?.some(item => url.indexOf(item) > -1);
  }

  execScript(
    code: string,
    env: Record<string, any>,
    url?: string,
    options?: interfaces.ExecScriptOptions,
  ) {
    env = {
      ...this.getExecScriptEnv(options?.noEntry),
      ...(env || {}),
    };

    this.scriptCount++;

    const args = [this.appInfo, code, env, url, options] as const;
    this.hooks.lifecycle.beforeEval.emit(...args);
    try {
      this.runCode(code, env, url, options);
    } catch (err) {
      this.hooks.lifecycle.errorExecCode.emit(err, ...args);
      throw err;
    }

    this.hooks.lifecycle.afterEval.emit(...args);
  }

  // `vm sandbox` can override this method
  runCode(
    code: string,
    env: Record<string, any>,
    url?: string,
    options?: interfaces.ExecScriptOptions,
  ) {
    // If the node is an es module, use native esmModule
    if (options && options.isModule) {
      this.esmQueue.add(async (next) => {
        await this.esModuleLoader.load(code, {
          // rebuild full env
          ...this.getExecScriptEnv(),
          // this 'env' may lost commonjs data
          ...env,
        }, url, options);
        next();
      });
    } else {
      const revertCurrentScript = setDocCurrentScript(
        this.global.document,
        code,
        true,
        url,
        options?.async,
        options?.originScript,
      );
      code += url ? `\n//# sourceURL=${url}\n` : '';
      if (!hasOwn(env, 'window')) {
        env = {
          ...env,
          window: this.global,
        };
      }
      evalWithEnv(`;${code}`, env, this.global);
      Promise.resolve().then(revertCurrentScript);
    }
  }

  async show() {
    this.active = true;
    const { display, mounted, provider } = this;
    if (display) return false;
    if (!mounted) {
      __DEV__ && warn('Need to call the "app.mount()" method first.');
      return false;
    }
    this.hooks.lifecycle.beforeMount.emit(this.appInfo, this, true);
    this.context.activeApps.push(this);

    await this.addContainer();
    this.callRender(provider, false);
    this.display = true;
    this.hooks.lifecycle.afterMount.emit(this.appInfo, this, true);
    return true;
  }

  hide() {
    this.active = false;
    this.mounting = false;
    const { display, mounted, provider } = this;
    if (!display) return false;
    if (!mounted) {
      __DEV__ && warn('Need to call the "app.mount()" method first.');
      return false;
    }
    this.hooks.lifecycle.beforeUnmount.emit(this.appInfo, this, true);

    this.callDestroy(provider, false);
    this.display = false;
    remove(this.context.activeApps, this);
    this.hooks.lifecycle.afterUnmount.emit(this.appInfo, this, true);
    return true;
  }

  async mount() {
    if (!this.canMount()) return false;
    this.hooks.lifecycle.beforeMount.emit(this.appInfo, this, false);

    this.active = true;
    this.mounting = true;
    try {
      this.context.activeApps.push(this);
      // Because the 'unmount' lifecycle will reset 'customExports'
      // so we should initialize async registration while mounting
      this.initAsyncProviderRegistration();
      // add container and compile js with cjs
      const { asyncScripts } = await this.compileAndRenderContainer();
      if (!this.stopMountAndClearEffect()) return false;

      // Good provider is set at compile time
      const provider = await this.getProvider();
      // Existing asynchronous functions need to decide whether the application has been unloaded
      if (!this.stopMountAndClearEffect()) return false;

      this.callRender(provider, true);
      this.display = true;
      this.mounted = true;
      this.hooks.lifecycle.afterMount.emit(this.appInfo, this, false);

      await asyncScripts;
      if (!this.stopMountAndClearEffect()) return false;
    } catch (e) {
      this.entryManager.DOMApis.removeElement(this.appContainer);
      this.hooks.lifecycle.errorMountApp.emit(e, this.appInfo);
      return false;
    } finally {
      this.mounting = false;
    }
    return true;
  }

  unmount() {
    this.active = false;
    this.mounting = false;
    if (!this.mounted || !this.appContainer) {
      return false;
    }
    if (this.unmounting) {
      __DEV__ && warn(`The ${this.name} app unmounting.`);
      return false;
    }
    // This prevents the unmount of the current app from being called in "provider.destroy"
    this.unmounting = true;
    this.hooks.lifecycle.beforeUnmount.emit(this.appInfo, this, false);

    try {
      this.callDestroy(this.provider, true);
      this.display = false;
      this.mounted = false;
      this.provider = undefined;
      this.customExports = {};
      this.cjsModules.exports = {};
      this.esModuleLoader.destroy();
      remove(this.context.activeApps, this);
      this.hooks.lifecycle.afterUnmount.emit(this.appInfo, this, false);
    } catch (e) {
      remove(this.context.activeApps, this);
      this.entryManager.DOMApis.removeElement(this.appContainer);
      this.hooks.lifecycle.errorUnmountApp.emit(e, this.appInfo);
      return false;
    } finally {
      this.unmounting = false;
    }
    return true;
  }

  getExecScriptEnv(noEntry?: boolean) {
    // The legacy of commonJS function support
    const envs = {
      [__GARFISH_EXPORTS__]: this.customExports,
      [__GARFISH_GLOBAL_ENV__]: this.globalEnvVariables,
    };

    if (noEntry) {
      return {
        ...envs,
        require: this.cjsModules.require,
      };
    }

    return {
      ...envs,
      ...this.cjsModules,
    };
  }

  // Performs js resources provided by the module, finally get the content of the export
  async compileAndRenderContainer() {
    // Render the application node
    // If you don't want to use the CJS export, at the entrance is not can not pass the module, the require
    await this.renderTemplate();

    // Execute asynchronous script
    return {
      asyncScripts: new Promise<void>((resolve) => {
        // Asynchronous script does not block the rendering process
        setTimeout(() => {
          if (this.stopMountAndClearEffect()) {
            for (const jsManager of this.resources.js) {
              if (jsManager.async) {
                try {
                  this.execScript(
                    jsManager.scriptCode,
                    {},
                    jsManager.url || this.appInfo.entry,
                    {
                      async: false,
                      noEntry: true,
                    },
                  );
                } catch (e) {
                  this.hooks.lifecycle.errorMountApp.emit(e, this.appInfo);
                }
              }
            }
          }
          resolve();
        });
      }),
    };
  }

  private canMount() {
    // If you are not in mount mount
    if (this.mounting) {
      __DEV__ && warn(`The ${this.appInfo.name} app mounting.`);
      return false;
    }
    // If the application has been rendered complete, apply colours to a drawing again, need to destroy the rendering
    if (this.mounted) {
      __DEV__ && warn(`The ${this.appInfo.name} app already mounted.`);
      return false;
    }
    // Application in destruction state, the need to destroy completed to render
    if (this.unmounting) {
      __DEV__ &&
        warn(
          `The ${this.appInfo.name} app is unmounting can't Perform application rendering.`,
        );
      return false;
    }
    return true;
  }

  // If asynchronous task encountered in the rendering process, such as triggering the beforeEval before executing code,
  // after the asynchronous task, you need to determine whether the application has been destroyed or in the end state.
  // If in the end state will need to perform the side effects of removing rendering process, adding a mount point to a document,
  // for example, execute code of the environmental effects, and rendering the state in the end.
  private stopMountAndClearEffect() {
    if (!this.active) {
      if (__DEV__) {
        warn(`The app "${this.name}" rendering process has been blocked.`);
      }
      this.mounting = false;
      // Will have been added to the document flow on the container
      if (this.appContainer) {
        this.entryManager.DOMApis.removeElement(this.appContainer);
      }
      coreLog(
        `${this.appInfo.name} id:${this.appId} stopMountAndClearEffect`,
        this.appContainer,
      );
      return false;
    }
    return true;
  }

  // Calls to render do compatible with two different sandbox
  private callRender(provider?: interfaces.Provider, isMount?: boolean) {
    if (provider && provider.render) {
      provider.render({
        appName: this.appInfo.name,
        dom: this.rootElement,
        basename: this.appInfo.basename,
        appRenderInfo: { isMount },
        props: this.appInfo.props,
      });
    }
  }

  // Call to destroy do compatible with two different sandbox
  private callDestroy(provider?: interfaces.Provider, isUnmount?: boolean) {
    const { rootElement, appContainer } = this;
    if (provider && provider.destroy) {
      provider.destroy({
        appName: this.appInfo.name,
        dom: rootElement,
        appRenderInfo: { isUnmount },
        props: this.appInfo.props,
      });
    }
    this.entryManager.DOMApis.removeElement(appContainer);
  }

  // Create a container node and add in the document flow
  // domGetter Have been dealing with
  private async addContainer() {
    // Initialize the mount point, support domGetter as promise, is advantageous for the compatibility
    const wrapperNode = await getRenderNode(this.appInfo.domGetter);
    if (typeof wrapperNode.appendChild === 'function') {
      wrapperNode.appendChild(this.appContainer);
    }
  }

  private async renderTemplate() {
    const { appInfo, entryManager, resources } = this;
    const { url: baseUrl, DOMApis } = entryManager;
    const { htmlNode, appContainer } = createAppContainer(appInfo);

    // Transformation relative path
    this.htmlNode = htmlNode;
    this.appContainer = appContainer;

    // To append to the document flow, recursive again create the contents of the HTML or execute the script
    await this.addContainer();

    const customRenderer: Parameters<typeof entryManager.createElements>[0] = {
      meta: () => null,

      img: (node) => {
        baseUrl && entryManager.toResolveUrl(node, 'src', baseUrl);
        return DOMApis.createElement(node);
      },

      video: (node) => {
        baseUrl && entryManager.toResolveUrl(node, 'src', baseUrl);
        return DOMApis.createElement(node);
      },

      audio: (node) => {
        baseUrl && entryManager.toResolveUrl(node, 'src', baseUrl);
        return DOMApis.createElement(node);
      },

      // The body and head this kind of treatment is to compatible with the old version
      body: (node) => {
        if (!this.strictIsolation) {
          node = entryManager.cloneNode(node);
          node.tagName = 'div';
          node.attributes.push({
            key: __MockBody__,
            value: null,
          });
        }
        return DOMApis.createElement(node);
      },

      head: (node) => {
        if (!this.strictIsolation) {
          node = entryManager.cloneNode(node);
          node.tagName = 'div';
          node.attributes.push({
            key: __MockHead__,
            value: null,
          });
        }
        return DOMApis.createElement(node);
      },

      script: (node) => {
        const mimeType = entryManager.findAttributeValue(node, 'type');
        const isModule = mimeType === 'module';

        if (mimeType) {
          // Other script template
          if (!isModule && !isJsType({ type: mimeType })) {
            return DOMApis.createElement(node);
          }
        }
        const jsManager = resources.js.find((manager) => {
          return !manager.async ? manager.isSameOrigin(node) : false;
        });

        if (jsManager) {
          const { url, scriptCode } = jsManager;
          const mockOriginScript = document.createElement('script');
          node.attributes.forEach((attribute)=>{
            if (attribute.key) {
              mockOriginScript.setAttribute(attribute.key, attribute.value || '');
            }
          });

          const targetUrl = url || this.appInfo.entry;
          this.execScript(scriptCode, {}, targetUrl, {
            isModule,
            async: false,
            isInline: jsManager.isInlineScript(),
            noEntry: toBoolean(
              entryManager.findAttributeValue(node, 'no-entry')
                || this.isNoEntryScript(targetUrl),
            ),
            originScript: mockOriginScript,
          });
        } else if (__DEV__) {
          const async = entryManager.findAttributeValue(node, 'async');
          if (typeof async === 'undefined' || async === 'false') {
            const tipInfo = JSON.stringify(node, null, 2);
            warn(
              `Current js node cannot be found, the resource may not exist.\n\n ${tipInfo}`,
            );
          }
        }
        return DOMApis.createScriptCommentNode(node);
      },

      style: (node) => {
        const text = node.children[0] as Text;
        if (text) {
          const styleManager = new StyleManager(text.content, baseUrl);
          styleManager.setScope({
            appName: this.name,
            rootElId: this.appContainer.id,
          });
          baseUrl && styleManager.correctPath(baseUrl);
          return entryManager.ignoreChildNodesCreation(
            styleManager.renderAsStyleElement(),
          );
        }
        return DOMApis.createElement(node);
      },

      link: (node) => {
        if (DOMApis.isCssLinkNode(node)) {
          const styleManager = this.resources.link.find((manager) =>
            manager.isSameOrigin(node),
          );
          if (styleManager) {
            styleManager.setScope({
              appName: this.name,
              rootElId: this.appContainer.id,
            });
            return styleManager.renderAsStyleElement(
              __DEV__ ? `\n/*${DOMApis.createLinkCommentNode(node)}*/\n` : '',
            );
          }
        }
        // prettier-ignore
        return DOMApis.isPrefetchJsLinkNode(node)
          ? DOMApis.createScriptCommentNode(node)
          : DOMApis.isIconLinkNode(node)
            ? null // Filter the icon of the child app, and cannot affect the main application
            : DOMApis.createElement(node);
      },
    };

    // Render dom tree and append to document.
    entryManager.createElements(customRenderer, htmlNode);
  }

  private async checkAndGetProvider() {
    const { appInfo, rootElement, cjsModules, customExports } = this;
    const { name, props, basename } = appInfo;
    let provider:
      | ((...args: any[]) => interfaces.Provider)
      | interfaces.Provider
      | undefined = undefined;

    // esModule export
    await this.esmQueue.awaitCompletion();

    // Cjs exports
    if (cjsModules.exports) {
      if (isPromise(cjsModules.exports))
        cjsModules.exports = await cjsModules.exports;
      // Is not set in the configuration of webpack library option
      if (cjsModules.exports.provider) provider = cjsModules.exports.provider;
    }

    // Custom export prior to export by default
    if (customExports.provider) {
      provider = customExports.provider;
    }

    // async provider
    if (this.asyncProviderTimeout) {
      // this child app needs async provider registration
      provider = await this.awaitAsyncProviderRegistration();
    }

    if (typeof provider === 'function') {
      provider = await provider(
        {
          basename,
          dom: rootElement,
          ...(props || {}),
        },
        props,
      );
    } else if (isPromise(provider)) {
      provider = await provider;
    }

    // The provider may be a function object
    if (!isObject(provider) && typeof provider !== 'function') {
      warn(
        ` Invalid module content: ${name}, you should return both render and destroy functions in provider function.`,
      );
    }

    // If you have customLoader, the dojo.provide by user
    const hookRes = await (this.customLoader &&
      this.customLoader(provider as interfaces.Provider, appInfo, basename));

    if (hookRes) {
      const { mount, unmount } = hookRes || ({} as any);
      if (typeof mount === 'function' && typeof unmount === 'function') {
        (provider as interfaces.Provider).render = mount;
        (provider as interfaces.Provider).destroy = unmount;
      }
    }

    if (!appInfo.noCheckProvider) {
      assert(provider, `"provider" is "${provider}".`);
      // No need to use "hasOwn", because "render" may be on the prototype chain
      assert('render' in provider, '"render" is required in provider.');
      assert('destroy' in provider, '"destroy" is required in provider.');
    }

    this.provider = provider as interfaces.Provider;
    return provider as interfaces.Provider;
  }
}<|MERGE_RESOLUTION|>--- conflicted
+++ resolved
@@ -159,20 +159,37 @@
         }
       });
     }
-<<<<<<< HEAD
-    this.appInfo.entry &&
-      this.sourceList.push({ tagName: 'html', url: this.appInfo.entry });
+    this.appInfo.entry && this.addSourceList({ tagName: 'html', url: this.appInfo.entry })
     this.asyncProviderTimeout = this.childGarfishConfig?.sandbox?.asyncProviderTimeout ?? 0;
-=======
-    this.appInfo.entry && this.addSourceList({ tagName: 'html', url: this.appInfo.entry })
->>>>>>> 94544a30
   }
 
   get rootElement() {
     return findTarget(this.htmlNode, [`div[${__MockBody__}]`, 'body']);
   }
 
-<<<<<<< HEAD
+  get getSourceList () {
+    return this.sourceList;
+  }
+
+  addSourceList(sourceInfo: Array<{ tagName: string; url: string }> | { tagName: string; url: string }){
+    if (this.appInfo.disableSourceListCollect) return;
+    if (Array.isArray(sourceInfo)){
+      let nSourceList = sourceInfo.filter(item => {
+        if (!this.sourceListMap.has(item.url) && item.url.startsWith('http')) {
+          this.sourceListMap.set(item.url, item);
+          return true;
+        }
+        return false;
+      });
+      this.sourceList = this.sourceList.concat(nSourceList);
+    } else {
+      if (!this.sourceListMap.get(sourceInfo.url) && sourceInfo.url.startsWith('http')){
+        this.sourceList.push(sourceInfo);
+        this.sourceListMap.set(sourceInfo.url, sourceInfo);
+      }
+    }
+  }
+
   private initAsyncProviderRegistration() {
     const { asyncProviderTimeout, customExports } = this;
     if (asyncProviderTimeout) {
@@ -195,31 +212,6 @@
     });
   }
 
-=======
-  get getSourceList () {
-    return this.sourceList;
-  }
-
-  addSourceList(sourceInfo: Array<{ tagName: string; url: string }> | { tagName: string; url: string }){
-    if (this.appInfo.disableSourceListCollect) return;
-    if (Array.isArray(sourceInfo)){
-      let nSourceList = sourceInfo.filter(item => {
-        if (!this.sourceListMap.has(item.url) && item.url.startsWith('http')) {
-          this.sourceListMap.set(item.url, item);
-          return true;
-        }
-        return false;
-      });
-      this.sourceList = this.sourceList.concat(nSourceList);
-    } else {
-      if (!this.sourceListMap.get(sourceInfo.url) && sourceInfo.url.startsWith('http')){
-        this.sourceList.push(sourceInfo);
-        this.sourceListMap.set(sourceInfo.url, sourceInfo);
-      }
-    }
-  }
-  
->>>>>>> 94544a30
   getProvider() {
     return this.provider
       ? Promise.resolve(this.provider)
