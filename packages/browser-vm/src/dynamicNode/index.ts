import { makeMap, safeWrapper, warn } from '@garfish/utils';
import { StyleManager } from '@garfish/loader';
import { __domWrapper__ } from '../symbolTypes';
import { injectHandlerParams } from './processParams';
import { DynamicNodeProcessor, rawElementMethods } from './processor';
import { isInIframe, sandboxMap, isStyledComponentsLike } from '../utils';

const mountElementMethods = [
  'append',
  'appendChild',
  'insertBefore',
  'insertAdjacentElement',
];
const removeChildElementMethods = ['removeChild'];

const ignoreElementTimingTags = makeMap([
  'STYLE',
  'SCRIPTS',
  'LINK',
  'META',
  'TITLE',
]);

function injector(current: Function, methodName: string) {
  return function (this: Element) {
    // prettier-ignore
    const el = methodName === 'insertAdjacentElement'
      ? arguments[1]
      : arguments[0];
    const sandbox = sandboxMap.get(el);
    const originProcess = () => current.apply(this, arguments);

    if (sandbox) {
      if (el && this?.tagName?.toLowerCase() === 'style') {
        const manager = new StyleManager(el.textContent);
        const { baseUrl, namespace, styleScopeId } = sandbox.options;
        manager.correctPath(baseUrl);
        manager.setScope({
          appName: namespace,
          rootElId: styleScopeId(),
        });
        el.textContent = manager.transformCode(manager.styleCode);
        return originProcess();
      } else {
        const processor = new DynamicNodeProcessor(el, sandbox, methodName);
        return processor.append(this, arguments, originProcess);
      }
    }
<<<<<<< HEAD
    return originProcess();
=======

    // custom performance Element Timing API
    // https://web.dev/custom-metrics/#element-timing-api
    safeWrapper(() => {
      if (ignoreElementTimingTags(el.tagName)) return;
      if (
        el?.setAttribute &&
        typeof el?.setAttribute === 'function' &&
        !el?.getAttribute('elementtiming')
      ) {
        el?.setAttribute(
          'elementtiming',
          sandbox
            ? `${sandbox.options.namespace}-element-timing`
            : 'element-timing',
        );
      }
    });

    if (sandbox) {
      const processor = new DynamicNodeProcessor(el, sandbox, methodName);
      return processor.append(this, arguments, originProcess);
    } else {
      return originProcess();
    }
>>>>>>> 58ac72a8
  };
}

function injectorRemoveChild(current: Function, methodName: string) {
  return function (this: Element) {
    const el = arguments[0];
    const sandbox = el && sandboxMap.get(el);
    const originProcess = () => {
      // Sandbox may have applied sub dom side effects to delete
      // by removeChild deleted by the tag determine whether have been removed
      return current.apply(this, arguments);
    };

    if (sandbox) {
      const processor = new DynamicNodeProcessor(el, sandbox, methodName);
      return processor.removeChild(this, originProcess);
    }
    return originProcess();
  };
}

// Handle `ownerDocument` to prevent elements created by `ownerDocument.createElement` from escaping
function handleOwnerDocument() {
  Object.defineProperty(window.Element.prototype, 'ownerDocument', {
    get() {
      const sandbox = this && sandboxMap.get(this);
      const realValue = Reflect.get(
        window.Node.prototype,
        'ownerDocument',
        this,
      );
      return sandbox ? sandbox.global.document : realValue;
    },
    set() {
      __DEV__ && warn('"ownerDocument" is a read-only attribute.');
    },
  });
}

export function makeElInjector() {
  if ((makeElInjector as any).hasInject) return;
  (makeElInjector as any).hasInject = true;

  if (typeof window.Element === 'function') {
    // iframe can read html container this can't point to proxyDocument has Illegal invocation error
    // if (!isInIframe()) handleOwnerDocument();
    const rewrite = (
      methods: Array<string>,
      builder: typeof injector | typeof injectorRemoveChild,
    ) => {
      for (const name of methods) {
        const fn = window.Element.prototype[name];
        if (typeof fn !== 'function' || fn[__domWrapper__]) {
          continue;
        }
        rawElementMethods[name] = fn;
        const wrapper = builder(fn, name);
        wrapper[__domWrapper__] = true;
        window.Element.prototype[name] = wrapper;
      }
    };
    rewrite(mountElementMethods, injector);
    rewrite(removeChildElementMethods, injectorRemoveChild);
  }

  injectHandlerParams();
}

export function recordStyledComponentCSSRules(
  dynamicStyleSheetElementSet: Set<HTMLStyleElement>,
  styledComponentCSSRulesMap: WeakMap<HTMLStyleElement, CSSRuleList>,
) {
  dynamicStyleSheetElementSet.forEach((styleElement) => {
    if (isStyledComponentsLike(styleElement) && styleElement.sheet) {
      styledComponentCSSRulesMap.set(styleElement, styleElement.sheet.cssRules);
    }
  });
}

export function rebuildCSSRules(
  dynamicStyleSheetElementSet: Set<HTMLStyleElement>,
  styledComponentCSSRulesMap: WeakMap<HTMLStyleElement, CSSRuleList>,
) {
  dynamicStyleSheetElementSet.forEach((styleElement) => {
    const cssRules = styledComponentCSSRulesMap.get(styleElement);
    if (cssRules && (isStyledComponentsLike(styleElement) || cssRules.length)) {
      for (let i = 0; i < cssRules.length; i++) {
        const cssRule = cssRules[i];
        // re-insert rules for styled-components element
        styleElement.sheet?.insertRule(
          cssRule.cssText,
          styleElement.sheet?.cssRules.length,
        );
      }
    }
  });
}<|MERGE_RESOLUTION|>--- conflicted
+++ resolved
@@ -46,9 +46,6 @@
         return processor.append(this, arguments, originProcess);
       }
     }
-<<<<<<< HEAD
-    return originProcess();
-=======
 
     // custom performance Element Timing API
     // https://web.dev/custom-metrics/#element-timing-api
@@ -62,7 +59,7 @@
         el?.setAttribute(
           'elementtiming',
           sandbox
-            ? `${sandbox.options.namespace}-element-timing`
+            ? `${(sandbox as any).options.namespace}-element-timing`
             : 'element-timing',
         );
       }
@@ -74,7 +71,6 @@
     } else {
       return originProcess();
     }
->>>>>>> 58ac72a8
   };
 }
 
