## Contributing to Garfish

😁 Excited to hear that you are interested in contributing to this project! Thanks!

## Requirement

<<<<<<< HEAD
Garfish 仓库使用 learn 和一些额外的构建脚本共同处理，这意味着，learn 的命令也都是可以用的
=======
`Node.js >= 16.10`

## Setup (locally)
>>>>>>> 1a797d9a

This project uses pnpm to manage the dependencies, install it if you haven't via

```bash
npm i -g pnpm
```

Clone this repo to your local machine and install the dependencies.

```bash
pnpm install
```

## Development

To build all the packages at once, run the following command on the project root

```bash
pnpm build
```

Build with watch mode

```bash
pnpm build:watch
```

## Run Demo

To run Garfish locally, you can run

```bash
pnpm dev
```

```bash
pnpm build:watch
```

The server will restart automatically every time the builds get updated.

## Project Structure

### Monorepo

We use monorepo to manage multiple packages

```js
website
packages
  browser-snapshot/          - snapshot sandbox
  browser-vm/                - vm sandbox
  core/                      - core module with sandbox、loader、hooks、router
  garfish/
  hooks/                     - hooks
  loader/                    - loader
  remote-module/
  router/                    - router
  utils/                     - common utils
```

## The operation of the common

```shell
# Debug dev package
$ pnpm dev

# Pack all package
$ pnpm build

# Build with watch mode
$ pnpm build:watch

# Run unit tests
$ pnpm test

# Release a latest package (beta, alpha in the same way)
$ pnpm release
```<|MERGE_RESOLUTION|>--- conflicted
+++ resolved
@@ -4,13 +4,9 @@
 
 ## Requirement
 
-<<<<<<< HEAD
-Garfish 仓库使用 learn 和一些额外的构建脚本共同处理，这意味着，learn 的命令也都是可以用的
-=======
 `Node.js >= 16.10`
 
 ## Setup (locally)
->>>>>>> 1a797d9a
 
 This project uses pnpm to manage the dependencies, install it if you haven't via
 
