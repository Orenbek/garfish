--- conflicted
+++ resolved
@@ -4,11 +4,8 @@
   "dependencies": {
     "@arco-design/web-react": "^2.28.1",
     "@garfish/es-module": "workspace:*",
-<<<<<<< HEAD
     "@garfish/css-scope": "workspace:*",
-=======
     "@uiw/react-md-editor": "^3.9.3",
->>>>>>> 58ac72a8
     "babel-runtime": "^6.26.0",
     "garfish": "workspace:*",
     "history": "^5.1.0",
